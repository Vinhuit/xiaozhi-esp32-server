[![SVG Banners](https://svg-banners.vercel.app/api?type=origin&text1=你好😃，小智📟&text2=开源小智ESP-32后端服务&width=830&height=210)](https://github.com/xinnan-tech/xiaozhi-esp32-server)
<p align="center">
  <a href="https://github.com/xinnan-tech/xiaozhi-esp32-server/graphs/contributors">
    <img alt="GitHub Contributors" src="https://img.shields.io/github/contributors/xinnan-tech/xiaozhi-esp32-server" />
  </a>
  <a href="https://github.com/xinnan-tech/xiaozhi-esp32-server/issues">
    <img alt="Issues" src="https://img.shields.io/github/issues/xinnan-tech/xiaozhi-esp32-server?color=0088ff" />
  </a>
  <a href="https://github.com/xinnan-tech/xiaozhi-esp32-server/pulls">
    <img alt="GitHub pull requests" src="https://img.shields.io/github/issues-pr/xinnan-tech/xiaozhi-esp32-server?color=0088ff" />
  </a>
</p>

# 小智 ESP-32 后端服务(xiaozhi-esp32-server)

（中文 | [English](README_en.md)）

本项目为开源智能硬件项目 [xiaozhi-esp32](https://github.com/78/xiaozhi-esp32)
提供后端服务。根据 [小智通信协议](https://ccnphfhqs21z.feishu.cn/wiki/M0XiwldO9iJwHikpXD5cEx71nKh) 使用 `Python` 实现。

---

## 适用人群 👥

本项目需要配合 ESP32 硬件设备使用。如果您已经购买了 ESP32 相关硬件，且成功对接过虾哥部署的后端服务，并希望独立搭建自己的
`xiaozhi-esp32` 后端服务，那么本项目非常适合您。

想看使用效果？请猛戳视频 🎥

<table>
  <tr>
    <td>
        <a href="https://www.bilibili.com/video/BV1FMFyejExX" target="_blank">
         <picture>
           <img alt="小智esp32连接自己的后台模型" src="docs/images/demo1.png" />
         </picture>
        </a>
    </td>
    <td>
        <a href="https://www.bilibili.com/video/BV1CDKWemEU6" target="_blank">
         <picture>
           <img alt="自定义音色" src="docs/images/demo2.png" />
         </picture>
        </a>
    </td>
    <td>
        <a href="https://www.bilibili.com/video/BV12yA2egEaC" target="_blank">
         <picture>
           <img alt="使用粤语交流" src="docs/images/demo3.png" />
         </picture>
        </a>
    </td>
    <td>
        <a href="https://www.bilibili.com/video/av114036381327149" target="_blank">
         <picture>
           <img alt="控制家电开关" src="docs/images/demo5.png" />
         </picture>
        </a>
    </td>
    <td>
        <a href="https://www.bilibili.com/video/BV1kgA2eYEQ9" target="_blank">
         <picture>
           <img alt="成本最低配置" src="docs/images/demo4.png" />
         </picture>
        </a>
    </td>
  </tr>
  <tr>
    <td>
        <a href="https://www.bilibili.com/video/BV1Vy96YCE3R" target="_blank">
         <picture>
           <img alt="自定义音色" src="docs/images/demo6.png" />
         </picture>
        </a>
    </td>
    <td>
        <a href="https://www.bilibili.com/video/BV1VC96Y5EMH" target="_blank">
         <picture>
           <img alt="播放音乐" src="docs/images/demo7.png" />
         </picture>
        </a>
    </td>
    <td>
        <a href="https://www.bilibili.com/video/BV1Z8XuYZEAS" target="_blank">
         <picture>
           <img alt="天气插件" src="docs/images/demo8.png" />
         </picture>
        </a>
    </td>
    <td>
        <a href="https://www.bilibili.com/video/BV178XuYfEpi" target="_blank">
         <picture>
           <img alt="IOT指令控制设备" src="docs/images/demo9.png" />
         </picture>
        </a>
    </td>
    <td>
    </td>
  </tr>
</table>

---

## 系统要求与部署前提 🖥️

- **硬件**：一套兼容 `xiaozhi-esp32`
  的硬件设备（具体型号请参考 [此处](https://rcnv1t9vps13.feishu.cn/wiki/DdgIw4BUgivWDPkhMj1cGIYCnRf)）。

- **电脑或服务器**：建议 4 核 CPU、8G 内存的电脑。如果开启ASR也使用API，可运行在2核CPU、2G内存的服务器中。
- **固件编译**：请将本后端服务的接口地址更新至 `xiaozhi-esp32` 项目中，再重新编译`xiaozhi-esp32`固件并烧录到设备上。

![图片](docs/images/deploy.png)

如果你没有esp32相关的硬件设备，但是非常想体验该项目，可以使用以下的项目让你的电脑、手机模拟成esp32设备。

- [小智安卓端](https://github.com/TOM88812/xiaozhi-android-client)
- [小智电脑端](https://github.com/Huang-junsen/py-xiaozhi)

如果你是一名软件开发者，这里有一份[《致开发者的公开信》](docs/contributor_open_letter.md)，欢迎加入！

---

## 警告 ⚠️

1、本项目为开源软件，本软件与对接的任何第三方API服务商（包括但不限于语音识别、大模型、语音合成等平台）均不存在商业合作关系，不为其服务质量及资金安全提供任何形式的担保。
建议使用者优先选择持有相关业务牌照的服务商，并仔细阅读其服务协议及隐私政策。本软件不托管任何账户密钥、不参与资金流转、不承担充值资金损失风险。

2、本项目成立时间较短，还未通过网络安全测评，请勿在生产环境中使用。 如果您在公网环境中部署学习本项目，请务必在配置文件
`config.yaml` 中开启防护：

```yaml
server:
  auth:
    # 开启防护
    enabled: true  
```

开启防护后，您需要根据实际情况校验机器的 token 或 mac 地址，详细请参见配置说明。

---

## 功能清单 ✨

### 已实现 ✅

- **通信协议**  
  基于 `xiaozhi-esp32` 协议，通过 WebSocket 实现数据交互。
- **对话交互**  
  支持唤醒对话、手动对话及实时打断。长时间无对话时自动休眠
- **意图识别**  
  支持使用LLM意图识别、function call函数调用，减少硬编码意图判断
- **多语言识别**  
  支持国语、粤语、英语、日语、韩语（默认使用 FunASR）。
- **LLM 模块**  
  支持灵活切换 LLM 模块，默认使用 ChatGLMLLM，也可选用阿里百炼、DeepSeek、Ollama 等接口。
- **TTS 模块**  
  支持 EdgeTTS（默认）、火山引擎豆包 TTS 等多种 TTS 接口，满足语音合成需求。
- **记忆功能**  
  支持超长记忆、本地总结记忆、无记忆三种模式，满足不同场景需求。
- **IOT功能**  
  支持管理注册设备IOT功能，支持基于对话上下文语境下的智能物联网控制。

### 正在开发 🚧

- 多种心情模式
- 智控台webui

想了解具体开发进度，[请点击这里](https://github.com/users/xinnan-tech/projects/3)

![图片](docs/images/webui.png)
---

## 本项目支持的平台/组件列表 📋

### LLM 语言模型

| 类型  |        平台名称        |         使用方式          |    收费模式     |                                                           备注                                                            |
|:---:|:------------------:|:---------------------:|:-----------:|:-----------------------------------------------------------------------------------------------------------------------:|
| LLM |   阿里百炼 (AliLLM)    |      openai 接口调用      |  消耗 token   |                             [点击申请密钥](https://bailian.console.aliyun.com/?apiKey=1#/api-key)                             |
| LLM |     DoubaoLLM      |      openai 接口调用      |  消耗 token   | [点击申请密钥](https://console.volcengine.com/ark/region:ark+cn-beijing/model/detail?Id=doubao-pro-32k&projectName=undefined) |
| LLM | 深度求索 (DeepSeekLLM) |      openai 接口调用      |  消耗 token   |                                        [点击申请密钥](https://platform.deepseek.com/)                                         |
| LLM |   智谱（ChatGLMLLM）   |      openai 接口调用      |     免费      |                            虽然免费，仍需[点击申请密钥](https://bigmodel.cn/usercenter/proj-mgmt/apikeys)                            |
| LLM |     OllamaLLM      |      ollama 接口调用      | 免费/消耗 token |                                  需预先下载模型（`ollama pull`），服务地址：`http://localhost:11434`                                   |
| LLM |      DifyLLM       |       dify 接口调用       | 免费/消耗 token |                                               本地化部署，注意配置提示词需在 Dify 控制台设置                                                |
| LLM |     FastgptLLM     |     fastgpt 接口调用      | 免费/消耗 token |                                              本地化部署，注意配置提示词需在 Fastgpt 控制台设置                                              |
| LLM |     GeminiLLM      |      gemini 接口调用      |     免费      |                                      [点击申请密钥](https://aistudio.google.com/apikey)                                       |
| LLM |      CozeLLM       |       coze 接口调用       |  消耗 token   |                                                需提供 bot_id、user_id 及个人令牌                                                 |
| LLM |   Home Assistant   | homeassistant语音助手接口调用 |     免费      |                                                   需提供home assistant令牌                                                   |

实际上，任何支持 openai 接口调用的 LLM 均可接入使用。

---

### TTS 语音合成

| 类型  |          平台名称          | 使用方式 |   收费模式   |                                    备注                                     |
|:---:|:----------------------:|:----:|:--------:|:-------------------------------------------------------------------------:|
| TTS |        EdgeTTS         | 接口调用 |    免费    |                             默认 TTS，基于微软语音合成技术                             |
| TTS | 火山引擎豆包 TTS (DoubaoTTS) | 接口调用 | 消耗 token | [点击创建密钥](https://console.volcengine.com/speech/service/8)；建议使用付费版本以获得更高并发 |
| TTS |       AliyunTTS        | 接口调用 | 消耗 token |          [点击创建密钥](https://nls-portal.console.aliyun.com/applist)          |
| TTS |  CosyVoiceSiliconflow  | 接口调用 | 消耗 token |                         需申请硅基流动 API 密钥；输出格式为 wav                          |
| TTS |        TTS302AI        | 接口调用 | 消耗 token |                  [点击创建密钥](https://dash.302.ai/apis/list)                  |
| TTS |       CozeCnTTS        | 接口调用 | 消耗 token |                        需提供 Coze API key；输出格式为 wav                         |
| TTS |       GizwitsTTS       | 接口调用 | 消耗 token |                  [点击创建密钥](https://agentrouter.gizwitsapi.com)                  |
| TTS |        ACGNTTS         | 接口调用 | 消耗 token |                        [联系网站管理员购买密钥](www.ttson.cn)                        |
| TTS |       OpenAITTS        | 接口调用 | 消耗 token |                                 境外使用，境外购买                                 |
| TTS |       FishSpeech       | 接口调用 |  免费/自定义  |                         本地启动 TTS 服务；启动方法见配置文件内说明                          |
| TTS |     GPT_SOVITS_V2      | 接口调用 |  免费/自定义  |                         本地启动 TTS 服务，适用于个性化语音合成场景                          |
| TTS |     GPT_SOVITS_V3      | 接口调用 |  免费/自定义  |                         本地启动 TTS 服务，适用于个性化语音合成场景                          |
| TTS |       MinimaxTTS       | 接口调用 |  免费/自定义  |                         本地启动 TTS 服务，适用于个性化语音合成场景                          |

---

### VAD 语音活动检测

| 类型  |   平台名称    | 使用方式 | 收费模式 | 备注 |
|:---:|:---------:|:----:|:----:|:--:|
| VAD | SileroVAD | 本地使用 |  免费  |    |

---

### ASR 语音识别

<<<<<<< HEAD
| 类型  |   平台名称    | 使用方式 | 收费模式 | 备注 |
|:---:|:---------:|:----:|:----:|:--:|
| ASR |  FunASR   | 本地使用 |  免费  |    |
| ASR | SherpaASR | 本地使用 |  免费  |    |
| ASR | DoubaoASR | 接口调用 |  收费  |    |
=======
| 类型  |    平台名称    | 使用方式 | 收费模式 |                           备注                           |
|:---:|:----------:|:----:|:----:|:------------------------------------------------------:|
| ASR |   FunASR   | 本地使用 |  免费  |                                                        |
| ASR | DoubaoASR  | 接口调用 |  收费  |                                                        |
| ASR | GizwitsASR | 接口调用 | 消耗 token | [点击创建密钥](https://agentrouter.gizwitsapi.com)，支持语音识别大模型 |
>>>>>>> 0c2b1944

---

### Memory 记忆存储

|   类型   |      平台名称       | 使用方式 |   收费模式    | 备注 |
|:------:|:---------------:|:----:|:---------:|:--:|
| Memory |     mem0ai      | 接口调用 | 1000次/月额度 |    |
| Memory | mem_local_short | 本地总结 |    免费     |    |

---

### Intent 意图识别

|   类型   |     平台名称      | 使用方式 |  收费模式   |          备注           |
|:------:|:-------------:|:----:|:-------:|:---------------------:|
| Intent |  intent_llm   | 接口调用 | 根据LLM收费 |    通过大模型识别意图，通用性强     |
| Intent | function_call | 接口调用 | 根据LLM收费 | 通过大模型函数调用完成意图，速度快，效果好 |

---

## 使用方式 🚀

### 一、[部署文档](./docs/Deployment.md)

本项目支持以下三种部署方式，您可根据实际需求选择。

1. [Docker 快速部署](./docs/Deployment.md)

适合快速体验的普通用户，不需过多环境配置。缺点是，拉取镜像有点慢。视频教程可参考[美女大佬教你Docker部署](https://www.bilibili.com/video/BV1RNQnYDE5t)

2. [借助 Docker 环境运行部署](./docs/Deployment.md#%E6%96%B9%E5%BC%8F%E4%BA%8C%E5%80%9F%E5%8A%A9docker%E7%8E%AF%E5%A2%83%E8%BF%90%E8%A1%8C%E9%83%A8%E7%BD%B2)

适用于已安装 Docker 且希望对代码进行自定义修改的软件工程师。

3. [本地源码运行](./docs/Deployment.md#%E6%96%B9%E5%BC%8F%E4%B8%89%E6%9C%AC%E5%9C%B0%E6%BA%90%E7%A0%81%E8%BF%90%E8%A1%8C)

适合熟悉`Conda` 环境或希望从零搭建运行环境的用户。

对于对响应速度要求较高的场景，推荐使用本地源码运行方式以降低额外开销。视频教程可参考[帅哥大佬教你源码部署](https://www.bilibili.com/video/BV1GvQWYZEd2)

### 二、[固件编译](./docs/firmware-build.md)

点这里查看[固件编译](./docs/firmware-build.md)的详细过程。

烧录成功且联网成功后，通过唤醒词唤醒小智，留意server端输出的控制台信息。

---

## 常见问题 ❓

### 1、为什么我说的话，小智识别出来很多韩文、日文、英文？🇰🇷

建议：检查一下`models/SenseVoiceSmall`是否已经有`model.pt`
文件，如果没有就要下载，查看这里[下载语音识别模型文件](docs/Deployment.md#模型文件)

### 2、为什么会出现“TTS 任务出错 文件不存在”？📁

建议：检查一下是否正确使用`conda` 安装了`libopus`和`ffmpeg`库。

如果没有安装，就安装

```
conda install conda-forge::libopus
conda install conda-forge::ffmpeg
```

### 3、TTS 经常失败，经常超时 ⏰

建议：如果 `EdgeTTS` 经常失败，请先检查是否使用了代理（梯子）。如果使用了，请尝试关闭代理后再试；  
如果用的是火山引擎的豆包 TTS，经常失败时建议使用付费版本，因为测试版本仅支持 2 个并发。

### 4、如何提高小智对话响应速度？ ⚡

本项目默认配置为低成本方案，建议初学者先使用默认免费模型，解决“跑得动”的问题，再优化“跑得快”。  
如需提升响应速度，可尝试更换各组件。以下为各组件的响应速度测试数据（仅供参考，不构成承诺）：

| 影响因素  |       因素值        | 
|:-----:|:----------------:|
| 测试地点  |    广东省广州市海珠区     |
| 测试时间  | 2025年2月19日 12:52 |
| 宽带运营商 |       中国联通       |

测试方法：

1、把各组件的密钥配置上去，只有配置了密钥的组件才参与测试。

2、配置完密钥后，执行以下方法

```
# 进入项目根目录，执行以下命令：
conda activate xiaozhi-esp32-server
python performance_tester.py 
```

生成报告如下

LLM 性能排行:

| 模块名称       | 平均首Token时间 | 平均总响应时间 |
|:-----------|:-----------|:--------|
| AliLLM     | 0.547s     | 1.485s  |
| ChatGLMLLM | 0.677s     | 3.057s  |

TTS 性能排行:

| 模块名称                 | 平均合成时间 |
|----------------------|--------|
| EdgeTTS              | 1.019s |
| DoubaoTTS            | 0.503s |
| CosyVoiceSiliconflow | 3.732s |

推荐配置组合 (综合响应速度):

| 组合方案                          | 综合得分  | LLM首Token | TTS合成  |
|-------------------------------|-------|-----------|--------|
| AliLLM + DoubaoTTS            | 0.539 | 0.547s    | 0.503s |
| AliLLM + EdgeTTS              | 0.642 | 0.547s    | 1.019s |
| ChatGLMLLM + DoubaoTTS        | 0.642 | 0.677s    | 0.503s |
| ChatGLMLLM + EdgeTTS          | 0.745 | 0.677s    | 1.019s |
| AliLLM + CosyVoiceSiliconflow | 1.184 | 0.547s    | 3.732s |

### 结论 🔍

`2025年2月19日`，如果我的电脑在`广东省广州市海珠区`，且使用的是`中国联通`网络，我会优先使用：

- LLM：`AliLLM`
- TTS：`DoubaoTTS`

### 5、我说话很慢，停顿时小智老是抢话 🗣️

建议：在配置文件中找到如下部分，将 `min_silence_duration_ms` 的值调大（例如改为 `1000`）：

```yaml
VAD:
  SileroVAD:
    threshold: 0.5
    model_dir: models/snakers4_silero-vad
    min_silence_duration_ms: 700  # 如果说话停顿较长，可将此值调大
```

### 6、我想通过小智控制电灯、空调、远程开关机等操作 💡

建议：在配置文件中将 `LLM` 设置为 `HomeAssistant`，通过 调用`HomeAssistant`接口实现相关控制。

### 7、更多问题，可联系我们反馈 💬

我们的联系方式放在[百度网盘中,点击前往](https://pan.baidu.com/s/1x6USjvP1nTRsZ45XlJu65Q)，提取码是`223y`。

网盘里有“硬件烧录QQ群”、“开源服务端交流群”、“产品建议联系人” 三张图片，请根据需要选择加入。

- 硬件烧录QQ群：适用于硬件烧录问题
- 开源服务端交流群：适用于服务端问题
- 产品建议联系人：适用于产品功能、产品设计等建议

---

## 鸣谢 🙏

- 本项目受 [百聆语音对话机器人](https://github.com/wwbin2017/bailing) 启发，并在其基础上实现。
- 感谢 [十方融海](https://www.tenclass.com/) 对小智通讯协议提供的详尽文档支持。

<a href="https://star-history.com/#xinnan-tech/xiaozhi-esp32-server&Date">
 <picture>
   <source media="(prefers-color-scheme: dark)" srcset="https://api.star-history.com/svg?repos=xinnan-tech/xiaozhi-esp32-server&type=Date&theme=dark" />
   <source media="(prefers-color-scheme: light)" srcset="https://api.star-history.com/svg?repos=xinnan-tech/xiaozhi-esp32-server&type=Date" />
   <img alt="Star History Chart" src="https://api.star-history.com/svg?repos=xinnan-tech/xiaozhi-esp32-server&type=Date" />
 </picture>
</a><|MERGE_RESOLUTION|>--- conflicted
+++ resolved
@@ -221,19 +221,12 @@
 
 ### ASR 语音识别
 
-<<<<<<< HEAD
 | 类型  |   平台名称    | 使用方式 | 收费模式 | 备注 |
 |:---:|:---------:|:----:|:----:|:--:|
 | ASR |  FunASR   | 本地使用 |  免费  |    |
 | ASR | SherpaASR | 本地使用 |  免费  |    |
 | ASR | DoubaoASR | 接口调用 |  收费  |    |
-=======
-| 类型  |    平台名称    | 使用方式 | 收费模式 |                           备注                           |
-|:---:|:----------:|:----:|:----:|:------------------------------------------------------:|
-| ASR |   FunASR   | 本地使用 |  免费  |                                                        |
-| ASR | DoubaoASR  | 接口调用 |  收费  |                                                        |
-| ASR | GizwitsASR | 接口调用 | 消耗 token | [点击创建密钥](https://agentrouter.gizwitsapi.com)，支持语音识别大模型 |
->>>>>>> 0c2b1944
+
 
 ---
 
