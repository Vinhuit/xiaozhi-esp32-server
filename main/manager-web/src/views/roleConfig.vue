<template>
  <div class="welcome">
    <!-- 公共头部 -->
    <HeaderBar/>
    <el-main style="padding: 16px;display: flex;flex-direction: column;">
      <div style="border-radius: 16px;background: #fafcfe; border: 1px solid #e8f0ff;">
        <div
            style="padding: 15px 24px;font-weight: 700;font-size: 19px;text-align: left;color: #3d4566;display: flex;gap: 13px;align-items: center;">
          <div
              style="width: 37px;height: 37px;background: #5778ff;border-radius: 50%;display: flex;align-items: center;justify-content: center;">
            <img src="@/assets/home/setting-user.png" alt="" style="width: 19px;height: 19px;"/>
          </div>
          {{ deviceMac }}
        </div>
        <div style="height: 1px;background: #e8f0ff;"/>
        <el-form ref="form" :model="form" label-width="72px">
          <div style="padding: 16px 24px;max-width: 792px;">
            <el-form-item label="助手昵称：">
              <div class="input-46" style="width: 100%; max-width: 412px;">
                <el-input v-model="form.name"/>
              </div>
            </el-form-item>
            <el-form-item label="角色模版：">
              <div style="display: flex;gap: 8px;">
                <div v-for="template in templates" :key="template" class="template-item" @click="selectTemplate(template)">
                  {{ template }}
                </div>
              </div>
            </el-form-item>
            <el-form-item label="角色音色：">
              <div style="display: flex;gap: 8px;align-items: center;">
                <div class="input-46" style="flex:1.4;">
                  <el-select v-model="form.timbre" placeholder="请选择" style="width: 100%;">
                    <el-option v-for="item in options" :key="item.value" :label="item.label"
                               :value="item.value">
                    </el-option>
                  </el-select>
                </div>
                <div class="audio-box">
                  <audio src="http://music.163.com/song/media/outer/url?id=447925558.mp3" controls
                         style="height: 100%;width: 100%;"/>
                </div>
              </div>
            </el-form-item>
            <el-form-item label="角色介绍：">
              <div class="textarea-box">
                <el-input type="textarea" rows="5" resize="none" placeholder="请输入内容"
                          v-model="form.introduction" maxlength="2000" show-word-limit/>
              </div>
            </el-form-item>
            <el-form-item label="记忆体：">
              <div class="textarea-box">
                <el-input type="textarea" rows="5" resize="none" placeholder="请输入内容"
                          v-model="form.prompt" maxlength="1000"/>
                <div class="prompt-bottom">
                  <div style="display: flex;gap: 8px;align-items: center;">
                    <div style="color: #979db1;font-size: 11px;">当前记忆（每次对话后重新生成）</div>
                    <div class="clear-btn">
                      <i class="el-icon-delete-solid" style="font-size: 11px;"/>
                      清除
                    </div>
                  </div>
<<<<<<< HEAD
                  <div style="color: #979db1;font-size:11px;">{{ form.prompt.length }}/1000</div>
=======
                  <div style="color: #979db1;font-size:11px;">{{ (form.langCode || '').length }}/1000</div>
>>>>>>> d2b6d5f0
                </div>
              </div>
            </el-form-item>
            <el-form-item v-for="model in models" :key="model.label" :label="model.label" class="model-item">
              <el-select v-model="form.model[model.key]" filterable placeholder="请选择" class="select-field">
                <el-option v-for="item in options" :key="item.value" :label="item.label" :value="item.value"/>
              </el-select>
            </el-form-item>
            <el-form-item label="" class="lh-form-item" style="margin-top: -25px;">
              <div style="color: #979db1;text-align: left;">除了“Qwen
                实时”，其他模型通常会增加约1秒的延迟。改变模型后，建议清空记忆体，以免影响体验。
              </div>
            </el-form-item>
          </div>
        </el-form>
        <div style="display: flex;padding: 16px;gap: 8px;align-items: center;">
          <div class="save-btn" @click="saveConfig">
            保存配置
          </div>
          <div class="reset-btn" @click="resetConfig">
            重制
          </div>
          <div class="clear-text">
            <img src="@/assets/home/red-info.png" alt="" style="width: 19px;height: 19px;"/>
            保存配置后，需要重启设备，新的配置才会生效。
          </div>
        </div>
      </div>
      <div style="font-size: 12px;font-weight: 400;margin-top: auto;padding-top: 24px;color: #979db1;">
        ©2025 xiaozhi-esp32-server
      </div>
    </el-main>
  </div>
</template>

<script>
import HeaderBar from "@/components/HeaderBar.vue";

export default {
  name: 'RoleConfigPage',
  components: {HeaderBar},
  data() {
    return {
      deviceMac: 'CC:ba:97:11:a6:ac',
      form: {
        name: "",
        timbre: "",
        introduction: "",
        prompt: "",
        model: {
          tts: "",
          vad: "",
          asr: "",
          llm: "",
          memory:"",
          intent:""
        }
      },
    options: [
      { value: '选项1', label: '黄金糕' },
      { value: '选项2', label: '双皮奶' }
    ],
      models: [
<<<<<<< HEAD
      { label: '大语言模型(LLM)', key: 'llm' },
      { label: '语音转文本模型(ASR)', key: 'asr' },
      { label: '语音活动检测模型(VAD)', key: 'vad' },
      { label: '语音生成模型(TTS)', key: 'tts' },
      { label: '意图分类模型(Intent)', key: 'intent' },
      { label: '记忆增强模型(Memory)', key: 'memory' }
    ],
      templates: ['台湾女友', '土豆子', '英语老师', '好奇小男孩', '汪汪队队长']

=======
        {label: '大语言模型(LLM)', key: 'llmModelId'},
        {label: '语音识别(ASR)', key: 'asrModelId'},
        {label: '语音活动检测模型(VAD)', key: 'vadModelId'},
        {label: '语音合成模型(TTS)', key: 'ttsModelId'},
        {label: '意图识别模型(Intent)', key: 'intentModelId'},
        {label: '记忆模型(Memory)', key: 'memModelId'}
      ],
      templates: ['湾湾小何', '星际游子', '英语老师', '好奇男孩', '汪汪队长'],
      loadingTemplate: false
>>>>>>> d2b6d5f0
    }
  },
  methods: {
    saveConfig() {
<<<<<<< HEAD
      // 此处写保存配置逻辑
      this.$message.success('配置已保存')
=======
      const configData = {
        agentCode: this.form.agentCode,
        agentName: this.form.agentName,
        asrModelId: this.form.model.asrModelId,
        vadModelId: this.form.model.vadModelId,
        llmModelId: this.form.model.llmModelId,
        ttsModelId: this.form.model.ttsModelId,
        ttsVoiceId: this.form.ttsVoiceId,
        memModelId: this.form.model.memModelId,
        intentModelId: this.form.model.intentModelId,
        systemPrompt: this.form.systemPrompt,
        langCode: this.form.langCode,
        language: this.form.language,
        sort: this.form.sort
      };
      import('@/apis/module/agent').then(({default: agentApi}) => {
        agentApi.updateAgentConfig(this.$route.query.agentId, configData, ({data}) => {
          if (data.code === 0) {
            this.$message.success('配置保存成功');
          } else {
            this.$message.error(data.msg || '配置保存失败');
          }
        });
      });
>>>>>>> d2b6d5f0
    },
    resetConfig() {
      this.$confirm('确定要重置配置吗？', '提示', {
        confirmButtonText: '确定',
        cancelButtonText: '取消',
        type: 'warning'
      }).then(() => {
        // 重置表单
        this.form = {
          name: "",
          timbre: "",
          introduction: "",
          prompt: "",
          model: ""
        }
        this.$message.success('配置已重置')
      }).catch(() => {
      })
    },
<<<<<<< HEAD
    // 处理选择模板的逻辑
    selectTemplate(template) {
      this.form.name = template;
      this.$message.success(`已选择模板：${template}`);
=======
    selectTemplate(templateName) {
        if (this.loadingTemplate) return;
        this.loadingTemplate = true;
        import('@/apis/module/agent').then(({default: agentApi}) => {
            agentApi.getAgentTemplate((response) => {  // 移除参数传递
                this.loadingTemplate = false;
                if (response.data.code === 0) {
                    // 在客户端过滤匹配的模板
                    const matchedTemplate = response.data.data.find(
                        t => t.agentName === templateName
                    );
                    if (matchedTemplate) {
                        this.applyTemplateData(matchedTemplate);
                        this.$message.success(`「${templateName}」模板已应用`);
                    } else {
                        this.$message.warning(`未找到「${templateName}」模板`);
                    }
                } else {
                    this.$message.error(response.data.msg || '获取模板失败');
                }
            });
        }).catch((error) => {
            this.loadingTemplate = false;
            this.$message.error('模板加载失败');
            console.error('接口异常:', error);
        });
    },
    applyTemplateData(templateData) {
      this.form = {
        ...this.form,
        agentName: templateData.agentName || this.form.agentName,
        ttsVoiceId: templateData.ttsVoiceId || this.form.ttsVoiceId,
        systemPrompt: templateData.systemPrompt || this.form.systemPrompt,
        langCode: templateData.langCode || this.form.langCode,
        model: {
          ttsModelId: templateData.ttsModelId || this.form.model.ttsModelId,
          vadModelId: templateData.vadModelId || this.form.model.vadModelId,
          asrModelId: templateData.asrModelId || this.form.model.asrModelId,
          llmModelId: templateData.llmModelId || this.form.model.llmModelId,
          memModelId: templateData.memModelId || this.form.model.memModelId,
          intentModelId: templateData.intentModelId || this.form.model.intentModelId
        }
      };
    },
  fetchAgentConfig(agentId) {
    import('@/apis/module/agent').then(({default: agentApi}) => {
      agentApi.getDeviceConfig(agentId, ({data}) => {
        if (data.code === 0) {
          this.form = {
            ...this.form,
            ...data.data,
            model: {
              ttsModelId: data.data.ttsModelId,
              vadModelId: data.data.vadModelId,
              asrModelId: data.data.asrModelId,
              llmModelId: data.data.llmModelId,
              memModelId: data.data.memModelId,
              intentModelId: data.data.intentModelId
            }
          };
        } else {
          this.$message.error(data.msg || '获取配置失败');
        }
      });
    });
  },
  // 清空记忆体内容
  clearMemory() {
    this.form.langCode = "";
    this.$message.success("记忆体已清空");
  },
},
  mounted() {
    const agentId = this.$route.query.agentId;
    console.log('agentId2222',agentId);
    if (agentId) {
      this.fetchAgentConfig(agentId);
>>>>>>> d2b6d5f0
    }
  }
}
</script>

<style scoped>
.welcome {
  min-width: 900px;
  min-height: 506px;
  height: 100vh;
  display: flex;
  flex-direction: column;
  background-image: url("@/assets/home/background.png");
  background-size: cover;
  /* 确保背景图像覆盖整个元素 */
  background-position: center;
  /* 从顶部中心对齐 */
  -webkit-background-size: cover;
  /* 兼容老版本WebKit浏览器 */
  -o-background-size: cover;
  /* 兼容老版本Opera浏览器 */
}

.el-form-item ::v-deep .el-form-item__label {
  font-size: 10px !important;
  color: #3d4566 !important;
  font-weight: 400;
  line-height: 22px;
  padding-bottom: 2px;
}

.select-field{
  width: 100%;
  max-width: 720px;
  border: 1px solid #e4e6ef;
  background: #f6f8fb;
  border-radius: 8px;
  height: 36px !important;
}

.audio-box {
  flex: 1;
  height: 37px;
  border-radius: 20px;
  border: 1px solid #e4e6ef;
}

.clear-btn {
  width: 48px;
  height: 19px;
  background: #fd8383;
  border-radius: 10px;
  line-height: 19px;
  font-size: 11px;
  color: #fff;
  cursor: pointer;
}

.clear-text {
  color: #979db1;
  font-size: 11px;
  display: flex;
  align-items: center;
  gap: 8px;
  margin-left: 16px;
}

.template-item {
  height: 37px;
  width: 76px;
  border-radius: 8px;
  background: #e6ebff;
  line-height: 37px;
  font-weight: 400;
  font-size: 11px;
  text-align: center;
  color: #5778ff;
  cursor: pointer;
  transition: background-color 0.3s ease;
}

.template-item:hover {
  background-color: #d0d8ff;
}

.prompt-bottom {
  margin-bottom: 4px;
  display: flex;
  justify-content: space-between;
  padding: 0 16px;
  align-items: center;
}

.input-46 {
  border: 1px solid #e4e6ef;
  background: #f6f8fb;
  border-radius: 8px;
  height: 36px !important;
}

.save-btn,
.reset-btn {
  width: 112px;
  height: 37px;
  border-radius: 18px;
  line-height: 37px;
  box-sizing: border-box;
  cursor: pointer;
  font-size: 11px
}

.save-btn {
  border-radius: 18px;
  background: #5778ff;
  color: #fff;
}

.reset-btn {
  border: 1px solid #adbdff;
  background: #e6ebff;
  color: #5778ff;
}

.textarea-box {
  border: 1px solid #e4e6ef;
  border-radius: 8px;
  background: #f6f8fb;
}
</style>
<|MERGE_RESOLUTION|>--- conflicted
+++ resolved
@@ -1,6 +1,5 @@
 <template>
   <div class="welcome">
-    <!-- 公共头部 -->
     <HeaderBar/>
     <el-main style="padding: 16px;display: flex;flex-direction: column;">
       <div style="border-radius: 16px;background: #fafcfe; border: 1px solid #e8f0ff;">
@@ -8,21 +7,21 @@
             style="padding: 15px 24px;font-weight: 700;font-size: 19px;text-align: left;color: #3d4566;display: flex;gap: 13px;align-items: center;">
           <div
               style="width: 37px;height: 37px;background: #5778ff;border-radius: 50%;display: flex;align-items: center;justify-content: center;">
-            <img src="@/assets/home/setting-user.png" alt="" style="width: 19px;height: 19px;"/>
-          </div>
-          {{ deviceMac }}
+            <img loading="lazy" src="@/assets/home/setting-user.png" alt="" style="width: 19px;height: 19px;"/>
+          </div>
+          {{ form.agentName }}
         </div>
         <div style="height: 1px;background: #e8f0ff;"/>
         <el-form ref="form" :model="form" label-width="72px">
           <div style="padding: 16px 24px;max-width: 792px;">
             <el-form-item label="助手昵称：">
               <div class="input-46" style="width: 100%; max-width: 412px;">
-                <el-input v-model="form.name"/>
+                <el-input v-model="form.agentName"/>
               </div>
             </el-form-item>
             <el-form-item label="角色模版：">
               <div style="display: flex;gap: 8px;">
-                <div v-for="template in templates" :key="template" class="template-item" @click="selectTemplate(template)">
+                <div v-for="template in templates" :key="template" class="template-item" :class="{ 'template-loading': loadingTemplate }" @click="selectTemplate(template)">
                   {{ template }}
                 </div>
               </div>
@@ -30,7 +29,7 @@
             <el-form-item label="角色音色：">
               <div style="display: flex;gap: 8px;align-items: center;">
                 <div class="input-46" style="flex:1.4;">
-                  <el-select v-model="form.timbre" placeholder="请选择" style="width: 100%;">
+                  <el-select v-model="form.ttsVoiceId" placeholder="请选择" style="width: 100%;">
                     <el-option v-for="item in options" :key="item.value" :label="item.label"
                                :value="item.value">
                     </el-option>
@@ -45,14 +44,14 @@
             <el-form-item label="角色介绍：">
               <div class="textarea-box">
                 <el-input type="textarea" rows="5" resize="none" placeholder="请输入内容"
-                          v-model="form.introduction" maxlength="2000" show-word-limit/>
+                          v-model="form.systemPrompt" maxlength="2000" show-word-limit/>
               </div>
             </el-form-item>
             <el-form-item label="记忆体：">
               <div class="textarea-box">
                 <el-input type="textarea" rows="5" resize="none" placeholder="请输入内容"
-                          v-model="form.prompt" maxlength="1000"/>
-                <div class="prompt-bottom">
+                          v-model="form.langCode" maxlength="1000"/>
+                <div class="prompt-bottom" @click="clearMemory">
                   <div style="display: flex;gap: 8px;align-items: center;">
                     <div style="color: #979db1;font-size: 11px;">当前记忆（每次对话后重新生成）</div>
                     <div class="clear-btn">
@@ -60,11 +59,7 @@
                       清除
                     </div>
                   </div>
-<<<<<<< HEAD
-                  <div style="color: #979db1;font-size:11px;">{{ form.prompt.length }}/1000</div>
-=======
                   <div style="color: #979db1;font-size:11px;">{{ (form.langCode || '').length }}/1000</div>
->>>>>>> d2b6d5f0
                 </div>
               </div>
             </el-form-item>
@@ -88,7 +83,7 @@
             重制
           </div>
           <div class="clear-text">
-            <img src="@/assets/home/red-info.png" alt="" style="width: 19px;height: 19px;"/>
+            <img loading="lazy" src="@/assets/home/red-info.png" alt="" style="width: 19px;height: 19px;"/>
             保存配置后，需要重启设备，新的配置才会生效。
           </div>
         </div>
@@ -108,37 +103,28 @@
   components: {HeaderBar},
   data() {
     return {
-      deviceMac: 'CC:ba:97:11:a6:ac',
       form: {
-        name: "",
-        timbre: "",
-        introduction: "",
-        prompt: "",
+        agentCode: "",
+        agentName: "",
+        ttsVoiceId: "",
+        systemPrompt: "",
+        langCode: "",
+        language: "",
+        sort: "",
         model: {
-          tts: "",
-          vad: "",
-          asr: "",
-          llm: "",
-          memory:"",
-          intent:""
+          ttsModelId: "",
+          vadModelId: "",
+          asrModelId: "",
+          llmModelId: "",
+          memModelId: "",
+          intentModelId: "",
         }
       },
-    options: [
-      { value: '选项1', label: '黄金糕' },
-      { value: '选项2', label: '双皮奶' }
-    ],
+      options: [
+        {value: '选项1', label: '黄金糕'},
+        {value: '选项2', label: '双皮奶'}
+      ],
       models: [
-<<<<<<< HEAD
-      { label: '大语言模型(LLM)', key: 'llm' },
-      { label: '语音转文本模型(ASR)', key: 'asr' },
-      { label: '语音活动检测模型(VAD)', key: 'vad' },
-      { label: '语音生成模型(TTS)', key: 'tts' },
-      { label: '意图分类模型(Intent)', key: 'intent' },
-      { label: '记忆增强模型(Memory)', key: 'memory' }
-    ],
-      templates: ['台湾女友', '土豆子', '英语老师', '好奇小男孩', '汪汪队队长']
-
-=======
         {label: '大语言模型(LLM)', key: 'llmModelId'},
         {label: '语音识别(ASR)', key: 'asrModelId'},
         {label: '语音活动检测模型(VAD)', key: 'vadModelId'},
@@ -148,15 +134,10 @@
       ],
       templates: ['湾湾小何', '星际游子', '英语老师', '好奇男孩', '汪汪队长'],
       loadingTemplate: false
->>>>>>> d2b6d5f0
     }
   },
   methods: {
     saveConfig() {
-<<<<<<< HEAD
-      // 此处写保存配置逻辑
-      this.$message.success('配置已保存')
-=======
       const configData = {
         agentCode: this.form.agentCode,
         agentName: this.form.agentName,
@@ -181,7 +162,6 @@
           }
         });
       });
->>>>>>> d2b6d5f0
     },
     resetConfig() {
       this.$confirm('确定要重置配置吗？', '提示', {
@@ -191,22 +171,26 @@
       }).then(() => {
         // 重置表单
         this.form = {
-          name: "",
-          timbre: "",
-          introduction: "",
-          prompt: "",
-          model: ""
+          agentCode: "",
+          agentName: "",
+          ttsVoiceId: "",
+          systemPrompt: "",
+          langCode: "",
+          language: "",
+          sort: "",
+          model: {
+            ttsModelId: "",
+            vadModelId: "",
+            asrModelId: "",
+            llmModelId: "",
+            memModelId: "",
+            intentModelId: "",
+          }
         }
         this.$message.success('配置已重置')
       }).catch(() => {
       })
     },
-<<<<<<< HEAD
-    // 处理选择模板的逻辑
-    selectTemplate(template) {
-      this.form.name = template;
-      this.$message.success(`已选择模板：${template}`);
-=======
     selectTemplate(templateName) {
         if (this.loadingTemplate) return;
         this.loadingTemplate = true;
@@ -284,7 +268,6 @@
     console.log('agentId2222',agentId);
     if (agentId) {
       this.fetchAgentConfig(agentId);
->>>>>>> d2b6d5f0
     }
   }
 }
