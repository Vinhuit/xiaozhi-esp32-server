--- conflicted
+++ resolved
@@ -787,11 +787,7 @@
                 if future is None:
                     continue
                 text = None
-<<<<<<< HEAD
-                audio_datas, text_index, tts_file = [], 0, None
-=======
                 opus_datas, tts_file = [], None
->>>>>>> b246d9e5
                 try:
                     self.logger.bind(tag=TAG).debug("正在处理TTS任务...")
                     tts_timeout = int(self.config.get("tts_timeout", 10))
